"""
URL configuration for core project.

The `urlpatterns` list routes URLs to views. For more information please see:
    https://docs.djangoproject.com/en/5.1/topics/http/urls/
Examples:
Function views
    1. Add an import:  from my_app import views
    2. Add a URL to urlpatterns:  path('', views.home, name='home')
Class-based views
    1. Add an import:  from other_app.views import Home
    2. Add a URL to urlpatterns:  path('', Home.as_view(), name='home')
Including another URLconf
    1. Import the include() function: from django.urls import include, path
    2. Add a URL to urlpatterns:  path('blog/', include('blog.urls'))
"""

from django.contrib import admin
from django.urls import path, include

urlpatterns = [
    path("admin/", admin.site.urls),
    path(
        "api/",
        include(
            (
                [
                    path("users/", include(("users.urls", "users"), namespace="users")),  # Add namespace for users
                    path("orders/", include(("orders.urls", "orders"), namespace="orders")),
                    path("tasks/", include(("tasks.urls", "tasks"), namespace="tasks")),
<<<<<<< HEAD
                    path("redoc/", SpectacularRedocView.as_view(url_name="schema"), name="redoc"),
=======
>>>>>>> 6ef6dfee
                ],
                "api",  # Top-level namespace
            )
        ),
    ),
]<|MERGE_RESOLUTION|>--- conflicted
+++ resolved
@@ -28,10 +28,6 @@
                     path("users/", include(("users.urls", "users"), namespace="users")),  # Add namespace for users
                     path("orders/", include(("orders.urls", "orders"), namespace="orders")),
                     path("tasks/", include(("tasks.urls", "tasks"), namespace="tasks")),
-<<<<<<< HEAD
-                    path("redoc/", SpectacularRedocView.as_view(url_name="schema"), name="redoc"),
-=======
->>>>>>> 6ef6dfee
                 ],
                 "api",  # Top-level namespace
             )
