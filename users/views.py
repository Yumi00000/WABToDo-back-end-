--- conflicted
+++ resolved
@@ -37,19 +37,8 @@
         response = requests.post(token_url)
         ensured_data_url = urljoin("http://localhost:8000", reverse("google_login"))
 
-<<<<<<< HEAD
+
         response_login = requests.post(ensured_data_url, data={"access_token": response.json()["access_token"]})
-=======
-        user = serializer.validated_data["user"]
-        token, created = CustomAuthToken.objects.get_or_create(
-            user=user,
-            user_agent=user_agent,
-        )
-        if not created and not token.is_valid():
-            token.delete()
-            new_token = CustomAuthToken.objects.create(user=user, user_agent=user_agent)
-            return Response({"token": new_token.key}, status=status.HTTP_200_OK)
->>>>>>> 5803732f
 
         try:
             return Response(response_login, status=status.HTTP_200_OK)
